name = "JuKeBOX"
uuid = "bcd8bb4e-ee1b-46ca-a648-33f419ff6fce"
authors = ["Paul Tiede <ptiede91@gmail.com> and contributors"]
version = "0.1.0"

[deps]
ComradeBase = "6d8c423b-a35f-4ef1-850c-862fe21f82c4"
ConcreteStructs = "2569d6c7-a4a2-43d3-a901-331e8e4be471"
DocStringExtensions = "ffbed154-4ef7-542d-bbb7-c09d3a79fcae"
Elliptic = "b305315f-e792-5b7a-8f41-49f472929428"
Enzyme = "7da242da-08ed-463a-9acd-ee780be4f1d9"
ForwardDiff = "f6369f11-7733-5829-9624-2563aa707210"
LinearAlgebra = "37e2e46d-f89d-539d-b4ee-838fcccc9c8e"
LoopVectorization = "bdcacae8-1622-11e9-2a5c-532679323890"
Polyester = "f517fe37-dbe3-4b94-8317-1923a5111588"
StaticArrays = "90137ffa-7385-5640-81b9-e52037218182"
StructArrays = "09ab397b-f2b6-538f-b94a-2f83cf4a842a"
Transducers = "28d57a85-8fef-5791-bfe6-a80928e7c999"
Zygote = "e88e6eb3-aa80-5325-afca-941959d7151f"

[compat]
ConcreteStructs = "0.2"
ComradeBase = "0.2"
DocStringExtensions = "0.8"
Elliptic = "1"
<<<<<<< HEAD
Enzyme = "0.8"
=======
ForwardDiff = "0.10"
>>>>>>> be1ddf62
LoopVectorization = "0.12"
Polyester = "0.6"
StaticArrays = "1"
StructArrays = "0.6"
Zygote = "0.6"
julia = "1.6"

[extras]
Test = "8dfed614-e22c-5e08-85e1-65c5234f0b40"

[targets]
test = ["Test"]<|MERGE_RESOLUTION|>--- conflicted
+++ resolved
@@ -23,11 +23,8 @@
 ComradeBase = "0.2"
 DocStringExtensions = "0.8"
 Elliptic = "1"
-<<<<<<< HEAD
 Enzyme = "0.8"
-=======
 ForwardDiff = "0.10"
->>>>>>> be1ddf62
 LoopVectorization = "0.12"
 Polyester = "0.6"
 StaticArrays = "1"

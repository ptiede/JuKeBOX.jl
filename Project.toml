--- conflicted
+++ resolved
@@ -19,11 +19,8 @@
 Zygote = "e88e6eb3-aa80-5325-afca-941959d7151f"
 
 [compat]
-<<<<<<< HEAD
 ConcreteStructs = "0.2"
-=======
 ComradeBase = "0.2"
->>>>>>> 8fb03b63
 DocStringExtensions = "0.8"
 Elliptic = "1"
 ForwardDiff = "0.10"

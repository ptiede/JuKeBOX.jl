name = "JuKeBOX"
uuid = "bcd8bb4e-ee1b-46ca-a648-33f419ff6fce"
authors = ["Paul Tiede <ptiede91@gmail.com> and contributors"]
version = "0.1.0"

[deps]
DocStringExtensions = "ffbed154-4ef7-542d-bbb7-c09d3a79fcae"
Elliptic = "b305315f-e792-5b7a-8f41-49f472929428"
LinearAlgebra = "37e2e46d-f89d-539d-b4ee-838fcccc9c8e"
LoopVectorization = "bdcacae8-1622-11e9-2a5c-532679323890"
Polyester = "f517fe37-dbe3-4b94-8317-1923a5111588"
ROSE = "99d987ce-9a1e-4df8-bc0b-1ea019aa547b"
StaticArrays = "90137ffa-7385-5640-81b9-e52037218182"
StructArrays = "09ab397b-f2b6-538f-b94a-2f83cf4a842a"
Zygote = "e88e6eb3-aa80-5325-afca-941959d7151f"

[compat]
<<<<<<< HEAD
Polyester = "0.6"
=======
LoopVectorization = "0.12"
Zygote = "0.6"
>>>>>>> 380c4d0b
julia = "1.6"

[extras]
Test = "8dfed614-e22c-5e08-85e1-65c5234f0b40"

[targets]
test = ["Test"]<|MERGE_RESOLUTION|>--- conflicted
+++ resolved
@@ -15,12 +15,9 @@
 Zygote = "e88e6eb3-aa80-5325-afca-941959d7151f"
 
 [compat]
-<<<<<<< HEAD
 Polyester = "0.6"
-=======
 LoopVectorization = "0.12"
 Zygote = "0.6"
->>>>>>> 380c4d0b
 julia = "1.6"
 
 [extras]
